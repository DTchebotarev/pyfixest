--- conflicted
+++ resolved
@@ -2440,11 +2440,8 @@
     return X, names_array.tolist(), collin_vars, collin_index
 
 
-<<<<<<< HEAD
 @nb.njit(parallel=True)
-=======
 @nb.njit(parallel=False)
->>>>>>> ed5553d9
 def _find_collinear_variables(
     X: np.ndarray, tol: float = 1e-10
 ) -> tuple[np.ndarray, int, bool]:
@@ -2471,6 +2468,7 @@
     K = X.shape[1]
     R = np.zeros((K, K))
     id_excl = np.zeros(K, dtype=np.int32)
+    id_excl = np.zeros(K, dtype=np.int32)
     n_excl = 0
     min_norm = X[0, 0]
 
@@ -2484,10 +2482,11 @@
         if R_jj < tol:
             n_excl += 1
             id_excl[j] = 1
+            id_excl[j] = 1
 
             if n_excl == K:
                 all_removed = True
-                return id_excl.astype(np.bool_), n_excl, all_removed
+                return id_excl.astype(np.bool_).astype(np.bool_), n_excl, all_removed
 
             continue
 
@@ -2505,7 +2504,7 @@
                 value -= R[k, i] * R[k, j]
             R[j, i] = value / R_jj
 
-    return id_excl.astype(np.bool_), n_excl, False
+    return id_excl.astype(np.bool_).astype(np.bool_), n_excl, False
 
 
 def _check_vcov_input(vcov: Union[str, dict[str, str]], data: pd.DataFrame):
